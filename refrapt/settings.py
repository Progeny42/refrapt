"""Contains the Settings singleton class."""

import multiprocessing
import logging
from pathlib import Path
import platform
import locale
from typing import Any, Optional

logger = logging.getLogger(__name__)

class Settings:
<<<<<<< HEAD
    """Settings singleton for the application."""

    _settings = { "rootPath"          : f"{str(Path.home())}/refrapt" } # type: dict[str, Any]
=======
    _settings = {
        "architecture"      : platform.machine(),
        "rootPath"          : f"{str(Path.home())}/refrapt",
        "mirrorPath"        : f"{str(Path.home())}/refrapt/mirror",
        "skelPath"          : f"{str(Path.home())}/refrapt/skel",
        "varPath"           : f"{str(Path.home())}/refrapt/var",
        "contents"          : True,
        "threads"           : multiprocessing.cpu_count(),
        "authNoChallenge"   : False,
        "noCheckCertificate": False,
        "unlink"            : False,
        "useProxy"          : False,
        "httpProxy"         : None,
        "httpsProxy"        : None,
        "proxyUser"         : None,
        "proxyPass"         : None,
        "certificate"       : None,
        "caCertificate"     : None,
        "privateKey"        : None,
        "limitRate"         : "500m", # Wget syntax
        "language"          : [ locale.getdefaultlocale()[0] ],
        "forceUpdate"       : False,  # Use this to flag every single file as requiring an update, regardless of if the size matches. Use this if you know a file has changed, but you still have the old version (sizes were equal)
        "logLevel"          : "INFO",
        "test"              : False,
        "byHash"            : False,
        "disableClean"      : False
    }
>>>>>>> 8ff8bd15
    _force = False

    @staticmethod
    def Init():
        """Initialise default settings."""

        Settings._settings = {
            "architecture"      : platform.machine(),
            "rootPath"          : f"{str(Path.home())}/refrapt",
            "mirrorPath"        : f"{str(Path.home())}/refrapt/mirror",
            "skelPath"          : f"{str(Path.home())}/refrapt/skel",
            "varPath"           : f"{str(Path.home())}/refrapt/var",
            "contents"          : True,
            "threads"           : multiprocessing.cpu_count(),
            "authNoChallenge"   : False,
            "noCheckCertificate": False,
            "unlink"            : False,
            "useProxy"          : False,
            "httpProxy"         : None,
            "httpsProxy"        : None,
            "proxyUser"         : None,
            "proxyPass"         : None,
            "certificate"       : None,
            "caCertificate"     : None,
            "privateKey"        : None,
            "limitRate"         : "500m", # Wget syntax
            "language"          : locale.getdefaultlocale()[0],
            "forceUpdate"       : False,  # Use this to flag every single file as requiring an update, regardless of if the size matches. Use this if you know a file has changed, but you still have the old version (sizes were equal)
            "logLevel"          : "INFO",
            "test"              : False,
            "byHash"            : False,
        }
        Settings._force = False

        # Shorten specific locales like en_GB to en to catch more files
        if "_" in Settings.Language():
            Settings._settings["language"] = Settings.Language().split("_")[0]

    @staticmethod
    def Parse(config: list):
        """Parse the configuration file and set the settings defined."""

        if not config:
            logger.warning("Configuration file is empty!")
            return

        for line in config:
            if line.startswith("set ") and len(line.strip()) > 4:
                key = line.split("set ")[1].split("=")[0].strip()

                if key in Settings._settings:
                    value = line.split("=")[1].strip().split("#", 1)[0] # Allow for inline comments, but strip them here

                    if value.isdigit():
                        Settings._settings[key] = int(value)
                    elif "true" in value.lower() or "false" in value.lower():
                        Settings._settings[key] = value.lower() == "true"
                    elif isinstance(Settings._settings[key], list):
                        if key == "language":
                            # More than 1 Language may be specified
                            Settings._settings[key] = value.replace(" ", "").strip('"').split(",")
                    else:
                        if isinstance(Settings._settings[key], str) or Settings._settings[key] is None:
                            if key == "logLevel" and not value.strip().strip('"') in logging._nameToLevel:
                                logger.warning(f"logLevel setting value ({value}) is not a valid logging level.")
                            else:
                                Settings._settings[key] = value.strip().strip('"')
                        else:
                            logger.warning(f"Setting '{key}' value ({value}) is the wrong type. Should be {type(Settings._settings[key])}")

                    logger.debug(f"Parsed setting: {key} = {Settings._settings.get(key)}")
                else:
                    logger.warning(f"Unknown setting in configuration file: '{key}'")

        Settings._StripToLanguage()

    @staticmethod
    def _StripToLanguage():
        """Strip Region / Script codes from Language codes in order to capture more files."""

        languages = Settings.Language()
        for index, locale in enumerate(languages):
            if "_" in locale:
                Settings._settings["language"][index] = locale.split("_")[0]

        # There may be duplicates if multiple entries used the same Language, so strip them out
        Settings._settings["language"] = list(set(Settings._settings["language"]))

    @staticmethod
    def Test() -> bool:
        """Get whether Test mode is enabled."""
        return bool(Settings._settings["test"])

    @staticmethod
    def EnableTest():
        """Enable Test mode."""
        Settings._settings["test"] = True

    @staticmethod
    def Architecture() -> str:
        """Get the default Architecture."""
        return str(Settings._settings["architecture"])

    @staticmethod
    def GetRootPath() -> str:
        """Get the root path."""
        return str(Settings._settings["rootPath"])

    @staticmethod
    def MirrorPath() -> str:
        """Get the path to the /mirror directory."""
        return str(Settings._settings["mirrorPath"])

    @staticmethod
    def SkelPath() -> str:
        """Get the path to the /skel directory."""
        return str(Settings._settings["skelPath"])

    @staticmethod
    def VarPath() -> str:
        """Get the path to the /var directory."""
        return str(Settings._settings["varPath"])

    @staticmethod
    def Contents() -> bool:
        """Get whether Contents files should be included."""
        return bool(Settings._settings["contents"])

    @staticmethod
    def Threads() -> int:
        """Get the number of threads to use for multiprocessing tasks."""
        return int(str(Settings._settings["threads"]))

    @staticmethod
    def AuthNoChallenge() -> bool:
        """Get whether Wget should use the --auth-no-challenge parameter."""
        return bool(Settings._settings["authNoChallenge"])

    @staticmethod
    def NoCheckCertificate() -> bool:
        """Get whether Wget should use the --no-check-certificate parameter."""
        return bool(Settings._settings["noCheckCertificate"])

    @staticmethod
    def Unlink() -> bool:
        """Get whether Wget should use the --unlink parameter."""
        return bool(Settings._settings["unlink"])

    @staticmethod
    def UseProxy() -> bool:
        """Get whether Wget should use the -e use_proxy=yes parameter."""
        return bool(Settings._settings["useProxy"])

    @staticmethod
    def HttpProxy() -> Optional[str]:
        """Get the httpProxy setting."""
        return Settings._settings["httpProxy"] # type: ignore

    @staticmethod
    def HttpsProxy() -> Optional[str]:
        """Get the httpsProxy setting."""
        return Settings._settings["httpsProxy"] # type: ignore

    @staticmethod
    def ProxyUser() -> Optional[str]:
        """Get the proxyUser setting."""
        return Settings._settings["proxyUser"] # type: ignore

    @staticmethod
    def ProxyPassword() -> Optional[str]:
        """Get the proxyPass setting."""
        return Settings._settings["proxyPass"] # type: ignore

    @staticmethod
    def Certificate() -> Optional[str]:
        """Get the certificate setting for SSL."""
        return Settings._settings["certificate"] # type: ignore

    @staticmethod
    def CaCertificate() -> Optional[str]:
        """Get the ca certificate setting for SSL."""
        return Settings._settings["caCertificate"] # type: ignore

    @staticmethod
    def PrivateKey() -> Optional[str]:
        """Get the private key setting for SSL."""
        return Settings._settings["privateKey"] # type: ignore

    @staticmethod
    def LimitRate() -> str:
        """Get the value of the --limit-rate setting used for Wget."""
        return str(Settings._settings["limitRate"])

    @staticmethod
    def Language() -> list[str]:
        """Get the languge setting."""
        return list(Settings._settings["language"])

    @staticmethod
    def ForceUpdate() -> bool:
        """Get whether updates of files should be forced."""
        return bool(Settings._settings["forceUpdate"])

    @staticmethod
    def LogLevel() -> int:
        """Get the log level used for application logger."""
        return int(logging._nameToLevel[str(Settings._settings["logLevel"])])

    @staticmethod
    def ByHash() -> bool:
        """Get whether the by-hash directories should be included in downloads."""
        return bool(Settings._settings["byHash"])

    @staticmethod
    def SetForce():
        """Set whether the application should force full processing in the event of an interrupted run."""
        Settings._force = True

    @staticmethod
    def Force() -> bool:
        """Get whether the application should force full processing in the event of an interrupted run."""
        return bool(Settings._force)

    @staticmethod
    def CleanEnabled() -> bool:
        """Get whether cleaning has been globally enabled."""
        return bool(Settings._settings["disableClean"]) == False<|MERGE_RESOLUTION|>--- conflicted
+++ resolved
@@ -10,39 +10,9 @@
 logger = logging.getLogger(__name__)
 
 class Settings:
-<<<<<<< HEAD
     """Settings singleton for the application."""
 
-    _settings = { "rootPath"          : f"{str(Path.home())}/refrapt" } # type: dict[str, Any]
-=======
-    _settings = {
-        "architecture"      : platform.machine(),
-        "rootPath"          : f"{str(Path.home())}/refrapt",
-        "mirrorPath"        : f"{str(Path.home())}/refrapt/mirror",
-        "skelPath"          : f"{str(Path.home())}/refrapt/skel",
-        "varPath"           : f"{str(Path.home())}/refrapt/var",
-        "contents"          : True,
-        "threads"           : multiprocessing.cpu_count(),
-        "authNoChallenge"   : False,
-        "noCheckCertificate": False,
-        "unlink"            : False,
-        "useProxy"          : False,
-        "httpProxy"         : None,
-        "httpsProxy"        : None,
-        "proxyUser"         : None,
-        "proxyPass"         : None,
-        "certificate"       : None,
-        "caCertificate"     : None,
-        "privateKey"        : None,
-        "limitRate"         : "500m", # Wget syntax
-        "language"          : [ locale.getdefaultlocale()[0] ],
-        "forceUpdate"       : False,  # Use this to flag every single file as requiring an update, regardless of if the size matches. Use this if you know a file has changed, but you still have the old version (sizes were equal)
-        "logLevel"          : "INFO",
-        "test"              : False,
-        "byHash"            : False,
-        "disableClean"      : False
-    }
->>>>>>> 8ff8bd15
+    _settings = { "rootPath"          : f"{str(Path.home())}/refrapt" }
     _force = False
 
     @staticmethod
@@ -69,11 +39,12 @@
             "caCertificate"     : None,
             "privateKey"        : None,
             "limitRate"         : "500m", # Wget syntax
-            "language"          : locale.getdefaultlocale()[0],
+            "language"          : [ locale.getdefaultlocale()[0] ],
             "forceUpdate"       : False,  # Use this to flag every single file as requiring an update, regardless of if the size matches. Use this if you know a file has changed, but you still have the old version (sizes were equal)
             "logLevel"          : "INFO",
             "test"              : False,
             "byHash"            : False,
+            "disableClean"      : False
         }
         Settings._force = False
 
